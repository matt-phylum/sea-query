use super::*;
use crate::extension::postgres::*;

impl QueryBuilder for PostgresQueryBuilder {
    fn placeholder(&self) -> (&str, bool) {
        ("$", true)
    }

    fn prepare_simple_expr(&self, simple_expr: &SimpleExpr, sql: &mut dyn SqlWriter) {
        match simple_expr {
            SimpleExpr::AsEnum(type_name, expr) => {
                let simple_expr = expr.clone().cast_as(SeaRc::clone(type_name));
                self.prepare_simple_expr_common(&simple_expr, sql);
            }
            _ => QueryBuilder::prepare_simple_expr_common(self, simple_expr, sql),
        }
    }

    fn prepare_select_distinct(&self, select_distinct: &SelectDistinct, sql: &mut dyn SqlWriter) {
        match select_distinct {
            SelectDistinct::All => write!(sql, "ALL").unwrap(),
            SelectDistinct::Distinct => write!(sql, "DISTINCT").unwrap(),
            SelectDistinct::DistinctOn(cols) => {
                write!(sql, "DISTINCT ON (").unwrap();
                cols.iter().fold(true, |first, column_ref| {
                    if !first {
                        write!(sql, ", ").unwrap();
                    }
                    self.prepare_column_ref(column_ref, sql);
                    false
                });
                write!(sql, ")").unwrap();
            }
            _ => {}
        };
    }

    fn prepare_bin_oper(&self, bin_oper: &BinOper, sql: &mut dyn SqlWriter) {
        match bin_oper {
            BinOper::PgOperator(oper) => write!(
                sql,
                "{}",
                match oper {
                    PgBinOper::ILike => "ILIKE",
                    PgBinOper::NotILike => "NOT ILIKE",
                    PgBinOper::Matches => "@@",
                    PgBinOper::Contains => "@>",
                    PgBinOper::Contained => "<@",
                    PgBinOper::Concatenate => "||",
                    PgBinOper::Similarity => "%",
                    PgBinOper::WordSimilarity => "<%",
                    PgBinOper::StrictWordSimilarity => "<<%",
                    PgBinOper::SimilarityDistance => "<->",
                    PgBinOper::WordSimilarityDistance => "<<->",
                    PgBinOper::StrictWordSimilarityDistance => "<<<->",
                }
            )
            .unwrap(),
            _ => self.prepare_bin_oper_common(bin_oper, sql),
        }
    }

    fn prepare_query_statement(&self, query: &SubQueryStatement, sql: &mut dyn SqlWriter) {
        query.prepare_statement(self, sql);
    }

    fn prepare_function(&self, function: &Function, sql: &mut dyn SqlWriter) {
        match function {
            Function::PgFunction(function) => write!(
                sql,
                "{}",
                match function {
                    PgFunction::ToTsquery => "TO_TSQUERY",
                    PgFunction::ToTsvector => "TO_TSVECTOR",
                    PgFunction::PhrasetoTsquery => "PHRASETO_TSQUERY",
                    PgFunction::PlaintoTsquery => "PLAINTO_TSQUERY",
                    PgFunction::WebsearchToTsquery => "WEBSEARCH_TO_TSQUERY",
                    PgFunction::TsRank => "TS_RANK",
                    PgFunction::TsRankCd => "TS_RANK_CD",
<<<<<<< HEAD
                    PgFunction::StartsWith => "STARTS_WITH",
=======
                    PgFunction::GetRandomUUID => "GET_RANDOM_UUID",
>>>>>>> 1807d75e
                    #[cfg(feature = "postgres-array")]
                    PgFunction::Any => "ANY",
                    #[cfg(feature = "postgres-array")]
                    PgFunction::Some => "SOME",
                    #[cfg(feature = "postgres-array")]
                    PgFunction::All => "ALL",
                }
            )
            .unwrap(),
            _ => self.prepare_function_common(function, sql),
        }
    }

    fn prepare_order_expr(&self, order_expr: &OrderExpr, sql: &mut dyn SqlWriter) {
        if !matches!(order_expr.order, Order::Field(_)) {
            self.prepare_simple_expr(&order_expr.expr, sql);
            write!(sql, " ").unwrap();
        }
        self.prepare_order(order_expr, sql);
        match order_expr.nulls {
            None => (),
            Some(NullOrdering::Last) => write!(sql, " NULLS LAST").unwrap(),
            Some(NullOrdering::First) => write!(sql, " NULLS FIRST").unwrap(),
        }
    }

    fn prepare_value(&self, value: &Value, sql: &mut dyn SqlWriter) {
        sql.push_param(value.clone(), self as _);
    }

    fn write_string_quoted(&self, string: &str, buffer: &mut String) {
        let escaped = self.escape_string(string);
        let string = if escaped.find('\\').is_some() {
            "E'".to_owned() + &escaped + "'"
        } else {
            "'".to_owned() + &escaped + "'"
        };
        write!(buffer, "{}", string).unwrap()
    }

    fn if_null_function(&self) -> &str {
        "COALESCE"
    }
}<|MERGE_RESOLUTION|>--- conflicted
+++ resolved
@@ -77,11 +77,8 @@
                     PgFunction::WebsearchToTsquery => "WEBSEARCH_TO_TSQUERY",
                     PgFunction::TsRank => "TS_RANK",
                     PgFunction::TsRankCd => "TS_RANK_CD",
-<<<<<<< HEAD
                     PgFunction::StartsWith => "STARTS_WITH",
-=======
                     PgFunction::GetRandomUUID => "GET_RANDOM_UUID",
->>>>>>> 1807d75e
                     #[cfg(feature = "postgres-array")]
                     PgFunction::Any => "ANY",
                     #[cfg(feature = "postgres-array")]
